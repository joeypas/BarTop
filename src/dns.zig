const std = @import("std");
const Allocator = std.mem.Allocator;
const Arena = std.heap.ArenaAllocator;
const ArrayList = std.ArrayList;
const assert = std.debug.assert;
const Reader = @import("reader.zig");
const bigToNative = std.mem.bigToNative;
const nativeToBig = std.mem.nativeToBig;

pub const Message = struct {
    header: Header,
    questions: ArrayList(Question),
    answers: ArrayList(Record),
    authorities: ArrayList(Record),
    additionals: ArrayList(Record),
    allocator: Allocator,

    pub fn init(allocator: Allocator) Message {
        return .{
            .header = std.mem.zeroInit(Header, .{}),
            .questions = ArrayList(Question).init(allocator),
            .answers = ArrayList(Record).init(allocator),
            .authorities = ArrayList(Record).init(allocator),
            .additionals = ArrayList(Record).init(allocator),
            .allocator = allocator,
        };
    }

    pub fn deinit(self: *Message) void {
        for (self.questions.items) |*q| {
            q.deinit();
        }
        self.questions.deinit();
        for (self.answers.items) |*r| {
            r.deinit();
        }
        self.answers.deinit();
        for (self.authorities.items) |*r| {
            r.deinit();
        }
        self.authorities.deinit();
        for (self.additionals.items) |*r| {
            r.deinit();
        }
        self.additionals.deinit();
    }

    pub fn fromBytes(allocator: Allocator, data: []const u8) !Message {
        var parser = Parser.init(allocator, data);
        return try parser.read();
    }

    /// Serializes the entire DNS message into a byte array.
    pub fn bytesAlloc(self: *Message, allocator: Allocator) ![]u8 {
        var builder = std.ArrayList(u8).init(allocator);
        defer builder.deinit();

        // Serialize header
        const header_bytes = try self.header.bytesAlloc(allocator);
        defer allocator.free(header_bytes);

        try builder.appendSlice(header_bytes);

        // Serialize questions
<<<<<<< HEAD
        for (self.questions.items) |question| {
            const question_bytes = try question.bytesAlloc(allocator);
=======
        for (self.questions.items) |*question| {
            const question_bytes = try question.bytes(allocator);
>>>>>>> 67158283
            defer allocator.free(question_bytes);
            try builder.appendSlice(question_bytes);
        }

        // Serialize answers
<<<<<<< HEAD
        for (self.answers.items) |answer| {
            const answer_bytes = try answer.bytesAlloc(allocator);
=======
        for (self.answers.items) |*answer| {
            const answer_bytes = try answer.bytes(allocator);
>>>>>>> 67158283
            defer allocator.free(answer_bytes);
            try builder.appendSlice(answer_bytes);
        }

        // Serialize authorities
<<<<<<< HEAD
        for (self.authorities.items) |authority| {
            const authority_bytes = try authority.bytesAlloc(allocator);
=======
        for (self.authorities.items) |*authority| {
            const authority_bytes = try authority.bytes(allocator);
>>>>>>> 67158283
            defer allocator.free(authority_bytes);
            try builder.appendSlice(authority_bytes);
        }

        // Serialize additionals
<<<<<<< HEAD
        for (self.additionals.items) |additional| {
            const additional_bytes = try additional.bytesAlloc(allocator);
=======
        for (self.additionals.items) |*additional| {
            const additional_bytes = try additional.bytes(allocator);
>>>>>>> 67158283
            defer allocator.free(additional_bytes);
            try builder.appendSlice(additional_bytes);
        }

        return builder.toOwnedSlice();
    }

    pub fn bytes(self: *Message, buf: []u8) ![]u8 {
        var size: usize = 0;

        const header_bytes = try self.header.bytes(buf[0..]);
        size += header_bytes.len;

        for (self.questions.items) |item| {
            const item_bytes = try item.bytes(buf[size..]);
            size += item_bytes.len;
        }

        for (self.answers.items) |item| {
            const item_bytes = try item.bytes(buf[size..]);
            size += item_bytes.len;
        }

        for (self.authorities.items) |item| {
            const item_bytes = try item.bytes(buf[size..]);
            size += item_bytes.len;
        }

        for (self.additionals.items) |item| {
            const item_bytes = try item.bytes(buf[size..]);
            size += item_bytes.len;
        }

        return buf[0..size];
    }

    /// Initializes a Question and appends it to internal ArrayList
    /// returns pointer to new element
    pub fn addQuestion(self: *Message) !*Question {
        var question = try self.questions.addOne();
        question.allocator = self.allocator;
        question.qname = ArrayList(ArrayList(u8)).init(self.allocator);
        return question;
    }

    /// Initializes an Answer Record and appends it to internal ArrayList
    /// returns pointer to new element
    pub fn addAnswer(self: *Message) !*Record {
        var answer = try self.answers.addOne();
        answer.allocator = self.allocator;
        answer.name = ArrayList(ArrayList(u8)).init(self.allocator);
        answer.rdata = ArrayList(u8).init(self.allocator);
        return answer;
    }

    /// Initializes an Authority Record and appends it to internal ArrayList
    /// returns pointer to new element
    pub fn addAuthority(self: *Message) !*Record {
        var authority = try self.authorities.addOne();
        authority.allocator = self.allocator;
        authority.name = ArrayList(ArrayList(u8)).init(self.allocator);
        authority.rdata = ArrayList(u8).init(self.allocator);
        return authority;
    }

    /// Initializes an Additional Record and appends it to internal ArrayList
    /// returns pointer to new element
    pub fn addAdditional(self: *Message) !*Record {
        var additional = try self.additionals.addOne();
        additional.allocator = self.allocator;
        additional.name = ArrayList(ArrayList(u8)).init(self.allocator);
        additional.rdata = ArrayList(u8).init(self.allocator);
        return additional;
    }
};

pub const Header = packed struct(u96) {
    id: u16,
    flags: Flags,
    qcount: u16,
    ancount: u16,
    nscount: u16,
    arcount: u16,

    pub const Opcode = enum(u4) {
        query,
        inverse_query,
        status_request,
        _,
    };

    pub const ResponseCode = enum(u4) {
        no_error,
        format_error,
        server_failure,
        name_error,
        not_implemented,
        refused,
        _,
    };

    pub const Flags = packed struct(u16) {
        qr: bool,
        opcode: Opcode,
        aa: bool,
        tc: bool,
        rd: bool,
        ra: bool,
        z: u3 = 3,
        rcode: ResponseCode,

        pub fn toU16(self: Flags) u16 {
            return (@as(u16, @intFromBool(self.qr)) << 15) |
                (@as(u16, @intFromEnum(self.opcode)) << 11) |
                (@as(u16, @intFromBool(self.aa)) << 10) |
                (@as(u16, @intFromBool(self.tc)) << 9) |
                (@as(u16, @intFromBool(self.rd)) << 8) |
                (@as(u16, @intFromBool(self.ra)) << 7) |
                (@as(u16, self.z) << 4) |
                (@as(u16, @intFromEnum(self.rcode)));
        }

        // This is pretty messy but I want to use my deserializer
        pub fn getFlags(f: u16) Flags {
            return Flags{
                .qr = bigToNative(u8, @intCast((f & 0x8000) >> 15)) != 0,
                .opcode = @enumFromInt(@as(u4, @truncate(bigToNative(u8, @intCast((f & 0x8000) >> 15))))),
                .aa = bigToNative(u8, @intCast((f & 0x0400) >> 10)) != 0,
                .tc = bigToNative(u8, @intCast((f & 0x0200) >> 9)) != 0,
                .rd = bigToNative(u8, @intCast((f & 0x0100) >> 8)) != 0,
                .ra = bigToNative(u8, @intCast((f & 0x0080) >> 7)) != 0,
                .z = 0,
                .rcode = @enumFromInt(@as(u4, @truncate(bigToNative(u8, @intCast(f & 0x000F))))),
            };
        }
    };

    /// Convert a Header to bytes in big endian order
<<<<<<< HEAD
    pub fn bytesAlloc(self: *const Header, allocator: Allocator) ![]u8 {
=======
    pub fn bytes(self: *Header, allocator: Allocator) ![]u8 {
>>>>>>> 67158283
        var builder = std.ArrayList(u8).init(allocator);
        defer builder.deinit();

        // Serialize 'id' field
        const id_be = u16ToBeBytes(self.id);
        try builder.appendSlice(&id_be);

        // Serialize 'flags' field
        const flags_be = u16ToBeBytes(self.flags.toU16());
        try builder.appendSlice(&flags_be);

        // Serialize 'qcount', 'ancount', 'nscount', 'arcount' fields
        const qcount_be = u16ToBeBytes(self.qcount);
        try builder.appendSlice(&qcount_be);

        const ancount_be = u16ToBeBytes(self.ancount);
        try builder.appendSlice(&ancount_be);

        const nscount_be = u16ToBeBytes(self.nscount);
        try builder.appendSlice(&nscount_be);

        const arcount_be = u16ToBeBytes(self.arcount);
        try builder.appendSlice(&arcount_be);

        return builder.toOwnedSlice();
    }
    pub fn bytes(self: *const Header, buf: []u8) ![]u8 {
        var fbs = std.io.fixedBufferStream(buf);
        var size: usize = 0;
        var writer = fbs.writer();

        const id_be = u16ToBeBytes(self.id);
        size += try writer.write(&id_be);

        const flags_be = u16ToBeBytes(self.flags.toU16());
        size += try writer.write(&flags_be);

        const qcount_be = u16ToBeBytes(self.qcount);
        size += try writer.write(&qcount_be);

        const ancount_be = u16ToBeBytes(self.ancount);
        size += try writer.write(&ancount_be);

        const nscount_be = u16ToBeBytes(self.nscount);
        size += try writer.write(&nscount_be);

        const arcount_be = u16ToBeBytes(self.arcount);
        size += try writer.write(&arcount_be);

        return buf[0..size];
    }
};

pub const Question = struct {
    qname: ArrayList(ArrayList(u8)),
    qtype: QType,
    qclass: QClass,
    allocator: Allocator,

    pub const QType = enum(u16) {
        a = 1,
        ns = 2,
        md = 3,
        mf = 4,
        cname = 5,
        soa = 6,
        mb = 7,
        mg = 8,
        mr = 9,
        null = 10,
        wks = 11,
        ptr = 12,
        hinfo = 13,
        minfo = 14,
        mx = 15,
        txt = 16,
        axfr = 252,
        mailb = 253,
        maila = 254,
        any = 255,
        _,
    };

    pub const QClass = enum(u16) {
        in = 1,
        cs = 2,
        ch = 3,
        hs = 4,
        any = 255,
        _,
    };

    pub fn deinit(self: *Question) void {
        for (self.qname.items) |part| {
            part.deinit();
        }
        self.qname.deinit();
    }

    /// Convert a Question to bytes in big endian order
<<<<<<< HEAD
    pub fn bytesAlloc(self: *const Question, allocator: Allocator) ![]u8 {
=======
    pub fn bytes(self: *Question, allocator: Allocator) ![]u8 {
>>>>>>> 67158283
        var builder = std.ArrayList(u8).init(allocator);
        defer builder.deinit();

        // Serialize qname (domain name)
        for (self.qname.items) |label| {
            if (label.items.len > 256) {
                break;
            }
            try builder.append(@as(u8, @intCast(label.items.len)));
            try builder.appendSlice(label.items);
        }
        // Terminate qname with a zero-length label
        try builder.append(0);

        // Serialize qtype and qclass in big-endian order
        const qtype_be = u16ToBeBytes(@intFromEnum(self.qtype));
        try builder.appendSlice(&qtype_be);

        const qclass_be = u16ToBeBytes(@intFromEnum(self.qclass));
        try builder.appendSlice(&qclass_be);

        return builder.toOwnedSlice();
    }

<<<<<<< HEAD
    pub fn bytes(self: *const Question, buf: []u8) ![]u8 {
        var fbs = std.io.fixedBufferStream(buf);
        var size: usize = 0;
        var writer = fbs.writer();
        for (self.qname.items) |label| {
            try writer.writeByte(@as(u8, @intCast(label.len)));
            size += 1;
            size += try writer.write(label);
        }
        try writer.writeByte(0);
        size += 1;

        const type_be = u16ToBeBytes(@intFromEnum(self.qtype));
        size += try writer.write(&type_be);

        const class_be = u16ToBeBytes(@intFromEnum(self.qclass));
        size += try writer.write(&class_be);

        return buf[0..size];
    }

    pub fn qnameAppendSlice(self: *Question, slice: [][]u8) !void {
=======
    pub fn qnameAppendSlice(self: *Question, slice: [][]const u8) !void {
>>>>>>> 67158283
        for (slice) |part| {
            // Because of the way that a record is deinitialized, a record must own memory
            // of the slices contained in name to avoid an invalid free,
            // and the easiest way to do this is by copying the slice
            const list = try self.qname.addOne();
            list.* = ArrayList(u8).init(self.allocator);
            try list.appendSlice(part);
        }
    }

    pub fn qnameCloneOther(self: *Question, other: ArrayList(ArrayList(u8))) !void {
        for (other.items) |item| {
            try self.qname.append(try item.clone());
        }
    }

    pub fn qnameToString(self: *Question) ![]const u8 {
        var tmp = ArrayList(u8).init(self.allocator);
        for (self.qname.items) |item| {
            try tmp.appendSlice(item.items);
            try tmp.append('.');
        }

        return tmp.toOwnedSlice();
    }
};

pub const Record = struct {
    name: ArrayList(ArrayList(u8)),
    type: Type,
    class: Class,
    ttl: u32,
    rdlength: u16,
    rdata: ArrayList(u8),
    allocator: Allocator,

    pub const Type = enum(u16) {
        a = 1,
        ns,
        md,
        mf,
        cname,
        soa,
        mb,
        mg,
        mr,
        null,
        wks,
        ptr,
        hinfo,
        minfo,
        mx,
        txt,
        _,
    };

    pub const Class = enum(u16) {
        in = 1,
        cs,
        ch,
        hs,
        _,
    };

    pub fn deinit(self: *Record) void {
        for (self.name.items) |part| {
            part.deinit();
        }
        self.name.deinit();
        self.rdata.deinit();
    }

    /// Convert a Record to bytes in big endian order
<<<<<<< HEAD
    pub fn bytesAlloc(self: *const Record, allocator: Allocator) ![]u8 {
=======
    pub fn bytes(self: *Record, allocator: Allocator) ![]u8 {
>>>>>>> 67158283
        var builder = std.ArrayList(u8).init(allocator);
        defer builder.deinit();

        // Serialize name (domain name)
        for (self.name.items) |label| {
            try builder.append(@as(u8, @intCast(label.items.len)));
            try builder.appendSlice(label.items);
        }

        // Terminate name with a zero-length label
        try builder.append(0);

        // Serialize type, class, ttl, and rdlength in big-endian order
        const type_be = u16ToBeBytes(@intFromEnum(self.type));
        try builder.appendSlice(&type_be);

        const class_be = u16ToBeBytes(@intFromEnum(self.class));
        try builder.appendSlice(&class_be);

        const ttl_be = u32ToBeBytes(self.ttl);
        try builder.appendSlice(&ttl_be);

        const rdlength_be = u16ToBeBytes(self.rdlength);
        try builder.appendSlice(&rdlength_be);

        // Append rdata
        try builder.appendSlice(self.rdata.allocatedSlice());

        return builder.toOwnedSlice();
    }

<<<<<<< HEAD
    pub fn bytes(self: *const Record, buf: []u8) ![]u8 {
        var fbs = std.io.fixedBufferStream(buf);
        var size: usize = 0;
        var writer = fbs.writer();
        for (self.name.items) |label| {
            try writer.writeByte(@as(u8, @intCast(label.len)));
            size += 1;
            size += try writer.write(label);
        }
        try writer.writeByte(0);
        size += 1;

        const type_be = u16ToBeBytes(@intFromEnum(self.type));
        size += try writer.write(&type_be);

        const class_be = u16ToBeBytes(@intFromEnum(self.class));
        size += try writer.write(&class_be);

        const ttl_be = u32ToBeBytes(self.ttl);
        size += try writer.write(&ttl_be);

        const rdlength_be = u16ToBeBytes(self.rdlength);
        size += try writer.write(&rdlength_be);

        size += try writer.write(self.rdata);

        return buf[0..size];
    }

    pub fn nameAppendSlice(self: *Record, slice: [][]u8) !void {
=======
    pub fn nameAppendSlice(self: *Record, slice: [][]const u8) !void {
>>>>>>> 67158283
        for (slice) |part| {
            // Because of the way that a record is deinitialized, a record must own memory
            // of the slices contained in name to avoid an invalid free,
            // and the easiest way to do this is by copying the slice
            const list = try self.name.addOne();
            list.* = ArrayList(u8).init(self.allocator);
            try list.appendSlice(part);
        }
    }

    pub fn nameCloneOther(self: *Record, other: ArrayList(ArrayList(u8))) !void {
        for (other.items) |item| {
            try self.name.append(try item.clone());
        }
    }

    pub fn rdataAppendSlice(self: *Record, slice: []const u8) !void {
        try self.rdata.appendSlice(slice);
        //self.rdata.shrinkAndFree(slice.len);
    }

    pub fn nameToString(self: *Record) ![]const u8 {
        var tmp = ArrayList(u8).init(self.allocator);
        for (self.name.items) |item| {
            try tmp.appendSlice(item.items);
            try tmp.append('.');
        }

        return tmp.toOwnedSlice();
    }
};

/// A DNS packet deserializer.
/// Memory is only allocated with a call to read
const Parser = struct {
    reader: Reader,
    alloc: Allocator,

    /// Does not need to be deinitialized
    pub fn init(alloc: Allocator, data: []const u8) Parser {
        return .{
            .reader = Reader.init(data),
            .alloc = alloc,
        };
    }

    // TODO: Properly Handle Errors/When to return null

    /// Parse `Message` from string of bytes `data`
    /// Resulting Message needs to be deinitialized
    pub fn read(self: *Parser) !Message {
        var message = Message.init(self.alloc);

        // Parse the packet header
        message.header = try self.readHeader();

        if (message.header.qcount > 0) {
            for (0..@as(usize, message.header.qcount)) |i| {
                _ = i;
                const question = try message.addQuestion();
                try self.readQuestion(question);
            }
        }
        if (message.header.ancount > 0) {
            for (0..@as(usize, message.header.ancount)) |i| {
                _ = i;
                const ans = try message.addAnswer();
                try self.readRecord(ans);
            }
        }
        if (message.header.nscount > 0) {
            for (0..@as(usize, message.header.nscount)) |i| {
                _ = i;
                const ns = try message.addAuthority();
                try self.readRecord(ns);
            }
        }
        if (message.header.arcount > 0) {
            for (0..@as(usize, message.header.arcount)) |i| {
                _ = i;
                const ar = try message.addAdditional();
                try self.readRecord(ar);
            }
        }

        return message;
    }

    pub fn readQuestion(self: *Parser, question: *Question) !void {
        try self.handleName(&question.qname);
        question.*.qtype = @enumFromInt(try self.reader.read(u16));
        question.*.qclass = @enumFromInt(try self.reader.read(u16));
    }

    pub fn readRecord(self: *Parser, record: *Record) !void {
        //const alloc = self.alloc;
        try self.handleName(&record.name);

        record.*.type = @enumFromInt(try self.reader.read(u16));
        record.*.class = @enumFromInt(try self.reader.read(u16));
        record.*.ttl = try self.reader.read(u32);
        record.*.rdlength = try self.reader.read(u16);
        //const slice = try record.*.rdata.addManyAsSlice(@as(usize, record.*.rdlength));

        try readList(&record.rdata, &self.reader, @as(usize, record.rdlength));
    }

    pub fn readHeader(self: *Parser) !Header {
        const T = struct {
            id: u16,
            flags: u16,
            qdcount: u16,
            ancount: u16,
            nscount: u16,
            arcount: u16,
        };

        const header = try self.reader.read(T);

        return .{
            .id = header.id,
            .flags = Header.Flags.getFlags(header.flags),
            .qcount = header.qdcount,
            .ancount = header.ancount,
            .nscount = header.nscount,
            .arcount = header.arcount,
        };
    }

    /// Reads name/qname field from packet, returns list of strings
    /// *Internal use only
    inline fn handleName(self: *Parser, list: *ArrayList(ArrayList(u8))) !void {
        //var list = std.ArrayList([]u8).init(self.alloc);
        //errdefer list.deinit();

        const pointer: u16 = try self.reader.read(u16);
        if ((pointer & 0xF) == 0xc) {
            const offset = @as(usize, pointer & 0xFFF);
            var tmp_rd = Reader.init(self.reader.bytes[offset..]);
            try self.read2DList(&tmp_rd, list);
        } else {
            self.reader.index -= 2;
            try self.read2DList(&self.reader, list);
        }

        //return list.toOwnedSlice();
    }

    /// Reads a list of u8 values from the reader into the buffer
    /// *Internal use only
    inline fn readList(buf: *ArrayList(u8), reader: *Reader, size: usize) !void {
        for (0..size) |i| {
            _ = i;
            try buf.append(try reader.read(u8));
        }
    }

    /// Reads name fields of packet
    /// *Internal use only
    inline fn read2DList(self: *Parser, reader: *Reader, list: *ArrayList(ArrayList(u8))) !void {
        var size: u8 = try reader.read(u8);
        var i: usize = 0;
        while (size != 0x00) : (i += 1) {
            const buf = try list.addOne();
            buf.* = ArrayList(u8).init(self.alloc);
            try readList(buf, reader, @as(usize, size));
            size = try reader.read(u8);
        }
    }
};

/// Helper to convert u16 to bytes
pub fn u16ToBeBytes(value: u16) [2]u8 {
    return [2]u8{
        @as(u8, @intCast((value >> 8) & 0xff)),
        @as(u8, @intCast(value & 0xff)),
    };
}

/// Helper to convert u32 to bytes
pub fn u32ToBeBytes(value: u32) [4]u8 {
    return [4]u8{
        @as(u8, @intCast((value >> 24) & 0xff)),
        @as(u8, @intCast((value >> 16) & 0xff)),
        @as(u8, @intCast((value >> 8) & 0xff)),
        @as(u8, @intCast(value & 0xff)),
    };
}

test "read" {
    const allocator = std.testing.allocator;
    const data = [_]u8{ 0xdb, 0x42, 0x81, 0x80, 0x00, 0x01, 0x00, 0x01, 0x00, 0x00, 0x00, 0x00, 0x03, 0x77, 0x77, 0x77, 0x0c, 0x6e, 0x6f, 0x72, 0x74, 0x68, 0x65, 0x61, 0x73, 0x74, 0x65, 0x72, 0x6e, 0x03, 0x65, 0x64, 0x75, 0x00, 0x00, 0x01, 0x00, 0x01, 0xc0, 0x0c, 0x00, 0x01, 0x00, 0x01, 0x00, 0x00, 0x02, 0x58, 0x00, 0x04, 0x9b, 0x21, 0x11, 0x44 };

    var packet = try Message.fromBytes(allocator, &data);
    defer packet.deinit();

    var buf: [32]u8 = undefined;

    const addr = try std.fmt.bufPrint(&buf, "{}.{}.{}.{}", .{
        packet.answers.items[0].rdata.items[0],
        packet.answers.items[0].rdata.items[1],
        packet.answers.items[0].rdata.items[2],
        packet.answers.items[0].rdata.items[3],
    });

    var buf2: [512]u8 = undefined;

    const bytes = try packet.bytesAlloc(allocator);
    const bytes2 = try packet.bytes(&buf2);

    assert(std.mem.eql(u8, bytes, bytes2));

    defer allocator.free(bytes);

    const name = try packet.answers.items[0].nameToString();
    defer allocator.free(name);

    std.debug.print("{s}\nAddr: {s}\n", .{ name, addr });
    std.debug.print("Bytes: {x}\n", .{bytes});
    std.debug.print("Original: {x}\n", .{data});
}<|MERGE_RESOLUTION|>--- conflicted
+++ resolved
@@ -62,49 +62,29 @@
         try builder.appendSlice(header_bytes);
 
         // Serialize questions
-<<<<<<< HEAD
         for (self.questions.items) |question| {
             const question_bytes = try question.bytesAlloc(allocator);
-=======
-        for (self.questions.items) |*question| {
-            const question_bytes = try question.bytes(allocator);
->>>>>>> 67158283
             defer allocator.free(question_bytes);
             try builder.appendSlice(question_bytes);
         }
 
         // Serialize answers
-<<<<<<< HEAD
         for (self.answers.items) |answer| {
             const answer_bytes = try answer.bytesAlloc(allocator);
-=======
-        for (self.answers.items) |*answer| {
-            const answer_bytes = try answer.bytes(allocator);
->>>>>>> 67158283
             defer allocator.free(answer_bytes);
             try builder.appendSlice(answer_bytes);
         }
 
         // Serialize authorities
-<<<<<<< HEAD
         for (self.authorities.items) |authority| {
             const authority_bytes = try authority.bytesAlloc(allocator);
-=======
-        for (self.authorities.items) |*authority| {
-            const authority_bytes = try authority.bytes(allocator);
->>>>>>> 67158283
             defer allocator.free(authority_bytes);
             try builder.appendSlice(authority_bytes);
         }
 
         // Serialize additionals
-<<<<<<< HEAD
         for (self.additionals.items) |additional| {
             const additional_bytes = try additional.bytesAlloc(allocator);
-=======
-        for (self.additionals.items) |*additional| {
-            const additional_bytes = try additional.bytes(allocator);
->>>>>>> 67158283
             defer allocator.free(additional_bytes);
             try builder.appendSlice(additional_bytes);
         }
@@ -243,11 +223,7 @@
     };
 
     /// Convert a Header to bytes in big endian order
-<<<<<<< HEAD
     pub fn bytesAlloc(self: *const Header, allocator: Allocator) ![]u8 {
-=======
-    pub fn bytes(self: *Header, allocator: Allocator) ![]u8 {
->>>>>>> 67158283
         var builder = std.ArrayList(u8).init(allocator);
         defer builder.deinit();
 
@@ -348,11 +324,7 @@
     }
 
     /// Convert a Question to bytes in big endian order
-<<<<<<< HEAD
     pub fn bytesAlloc(self: *const Question, allocator: Allocator) ![]u8 {
-=======
-    pub fn bytes(self: *Question, allocator: Allocator) ![]u8 {
->>>>>>> 67158283
         var builder = std.ArrayList(u8).init(allocator);
         defer builder.deinit();
 
@@ -377,7 +349,6 @@
         return builder.toOwnedSlice();
     }
 
-<<<<<<< HEAD
     pub fn bytes(self: *const Question, buf: []u8) ![]u8 {
         var fbs = std.io.fixedBufferStream(buf);
         var size: usize = 0;
@@ -400,9 +371,6 @@
     }
 
     pub fn qnameAppendSlice(self: *Question, slice: [][]u8) !void {
-=======
-    pub fn qnameAppendSlice(self: *Question, slice: [][]const u8) !void {
->>>>>>> 67158283
         for (slice) |part| {
             // Because of the way that a record is deinitialized, a record must own memory
             // of the slices contained in name to avoid an invalid free,
@@ -476,11 +444,7 @@
     }
 
     /// Convert a Record to bytes in big endian order
-<<<<<<< HEAD
     pub fn bytesAlloc(self: *const Record, allocator: Allocator) ![]u8 {
-=======
-    pub fn bytes(self: *Record, allocator: Allocator) ![]u8 {
->>>>>>> 67158283
         var builder = std.ArrayList(u8).init(allocator);
         defer builder.deinit();
 
@@ -512,7 +476,6 @@
         return builder.toOwnedSlice();
     }
 
-<<<<<<< HEAD
     pub fn bytes(self: *const Record, buf: []u8) ![]u8 {
         var fbs = std.io.fixedBufferStream(buf);
         var size: usize = 0;
@@ -543,9 +506,6 @@
     }
 
     pub fn nameAppendSlice(self: *Record, slice: [][]u8) !void {
-=======
-    pub fn nameAppendSlice(self: *Record, slice: [][]const u8) !void {
->>>>>>> 67158283
         for (slice) |part| {
             // Because of the way that a record is deinitialized, a record must own memory
             // of the slices contained in name to avoid an invalid free,
