--- conflicted
+++ resolved
@@ -63,11 +63,7 @@
     }
 }
 
-<<<<<<< HEAD
 fn decodeRData(T: type, comptime tag: Type, allocator: Allocator, size: usize, reader: *Reader) !RData {
-=======
-fn decodeRData(T: type, comptime tag: RType, allocator: Allocator, size: usize, buffered_reader: *Reader) !RData {
->>>>>>> 76e43914
     var ret: T = undefined;
     switch (@typeInfo(T)) {
         .@"struct" => |info| {
@@ -255,7 +251,6 @@
         }
     }
 
-<<<<<<< HEAD
     pub fn decode(allocator: Allocator, @"type": Type, size: usize, reader: *Reader) !RData {
         switch (@"type") {
             inline .cname,
@@ -271,24 +266,10 @@
             => |t| return decodeRData(std.meta.TagPayload(RData, t), t, allocator, size, reader),
             Type.a => {
                 const data = try reader.takeArray(4);
-=======
-    fn getType(@"type": Type) RType {
-        const ret = std.meta.intToEnum(RType, @intFromEnum(@"type")) catch RType.data;
-        return ret;
-    }
-
-    pub fn decode(allocator: Allocator, @"type": Type, size: usize, buffered_reader: *Reader) !RData {
-        var reader = buffered_reader.reader();
-        switch (getType(@"type")) {
-            .a => {
-                var data: [4]u8 = undefined;
-                _ = try reader.read(&data);
->>>>>>> 76e43914
                 return RData{ .a = .{
                     .addr = std.net.Ip4Address.init(data.*, 0),
                 } };
             },
-<<<<<<< HEAD
             Type.aaaa => {
                 const data = try reader.takeArray(16);
                 return RData{ .aaaa = .{ .addr = std.net.Ip6Address.init(data.*, 0, 0, 0) } };
@@ -297,17 +278,6 @@
                 const key_tag = try reader.takeInt(u16, .big);
                 const algorithm: DNSSEC.Algorithm = @enumFromInt(try reader.takeByte());
                 const digest_type: DNSSEC.DigestType = @enumFromInt(try reader.takeByte());
-=======
-            .aaaa => {
-                var data: [16]u8 = undefined;
-                _ = try reader.read(&data);
-                return RData{ .aaaa = .{ .addr = std.net.Ip6Address.init(data, 0, 0, 0) } };
-            },
-            .ds => {
-                const key_tag = try reader.readInt(u16, .big);
-                const algorithm: DNSSEC.Algorithm = @enumFromInt(try reader.readByte());
-                const digest_type: DNSSEC.DigestType = @enumFromInt(try reader.readByte());
->>>>>>> 76e43914
                 const digest_size: usize = switch (digest_type) {
                     .sha1 => 20,
                     .sha256, .gost3411 => 32,
@@ -329,13 +299,8 @@
                     .digest = digest.toArrayList(),
                 } };
             },
-<<<<<<< HEAD
             else => {
                 var array = try Writer.Allocating.initCapacity(allocator, size);
-=======
-            .data => {
-                var array = try ArrayList(u8).initCapacity(allocator, size);
->>>>>>> 76e43914
                 errdefer array.deinit();
                 try reader.streamExact(&array.writer, size);
 
